import time
import copy
import torch
import comfy.model_management
import os
from pathlib import Path  # Add this import
import importlib.util
import logging
import folder_paths

logging.basicConfig(level=logging.INFO, format='%(asctime)s - %(levelname)s - %(message)s')
logging.info("MultiGPU: Initialization started")

current_device = comfy.model_management.get_torch_device()
logging.info(f"MultiGPU: Initial device {current_device}")

def get_torch_device_patched():
    if (
        not torch.cuda.is_available()
        or comfy.model_management.cpu_state == comfy.model_management.CPUState.CPU
        or "cpu" in str(current_device).lower()
    ):
        return torch.device("cpu")
    return torch.device(current_device)

comfy.model_management.get_torch_device = get_torch_device_patched

def override_class(cls):
    class NodeOverride(cls):
        @classmethod
        def INPUT_TYPES(s):
            inputs = copy.deepcopy(cls.INPUT_TYPES())
            devices = ["cpu"] + [f"cuda:{i}" for i in range(torch.cuda.device_count())]
            inputs["required"]["device"] = (devices,)
            return inputs

        CATEGORY = "multigpu"
        FUNCTION = "override"

        def override(self, *args, device, **kwargs):
            global current_device
            current_device = device
            fn = getattr(super(), cls.FUNCTION)
            return fn(*args, **kwargs)

    return NodeOverride

NODE_CLASS_MAPPINGS = {}

<<<<<<< HEAD
=======

def check_module_exists(module_path):
    """Utility function to check if module exists"""
    full_path = os.path.join("custom_nodes", module_path, "__init__.py")
    logging.info(f"MultiGPU: Checking for module at {full_path}")
    
    if not os.path.exists(full_path):
        logging.info(f"MultiGPU: Module {module_path} not found - skipping")
        return False
        
    logging.info(f"MultiGPU: Found {module_path}, attempting to load")
    return True

>>>>>>> 1e553cfe
def register_module(module_path, target_nodes):
    try:
        # For core nodes, skip module loading and just register from the global mappings
        if not module_path:
            logging.info("MultiGPU: Starting core node registration")
            from nodes import NODE_CLASS_MAPPINGS as GLOBAL_NODE_CLASS_MAPPINGS
            for node in target_nodes:
                if node in GLOBAL_NODE_CLASS_MAPPINGS:
                    NODE_CLASS_MAPPINGS[f"{node}MultiGPU"] = override_class(GLOBAL_NODE_CLASS_MAPPINGS[node])
                    logging.info(f"MultiGPU: Registered core node {node}")
                else:
                    logging.info(f"MultiGPU: Core node {node} not found - this shouldn't happen!")
            return

        # For custom nodes, try to load the module first
        full_path = os.path.join("custom_nodes", module_path, "__init__.py")
        logging.info(f"MultiGPU: Checking for module at {full_path}")

        if not os.path.exists(full_path):
            logging.info(f"MultiGPU: Module {module_path} not found - skipping")
            return

        logging.info(f"MultiGPU: Found {module_path}, attempting to load")
        spec = importlib.util.spec_from_file_location(module_path, full_path)
        module = importlib.util.module_from_spec(spec)
<<<<<<< HEAD
        
        try:
            spec.loader.exec_module(module)
            logging.info(f"MultiGPU: Executed {module_path} initialization")
        except Exception as exec_error:
            logging.error(f"MultiGPU: Failed to execute {module_path}: {exec_error}")
            if hasattr(module, '__file__') and os.path.isfile(module.__file__):
                with open(module.__file__, 'r', encoding='utf-8') as f:
                    logging.error(f"MultiGPU: Failed module code:\n{f.read()}")
            raise
=======
        spec.loader.exec_module(module)
        logging.info(f"MultiGPU: Executed {module_path} initialization")
>>>>>>> 1e553cfe

        # Use the module's local dictionary instead of the global one
        local_map_name = "NODE_CLASS_MAPPINGS"
        local_map = getattr(module, local_map_name, None)
        if not local_map:
            logging.info(f"MultiGPU: {module_path} has no '{local_map_name}' dictionary, skipping override.")
            return

        all_defined_nodes = list(local_map.keys())
        logging.info(f"MultiGPU: {module_path} local dict keys: {all_defined_nodes}")

        for node in target_nodes:
            if node in local_map:
                mgpu_class = override_class(local_map[node])
                NODE_CLASS_MAPPINGS[f"{node}MultiGPU"] = mgpu_class
                logging.info(f"MultiGPU: Successfully wrapped {node} from {module_path}")
            else:
                logging.info(f"MultiGPU: Node '{node}' not found in {module_path}'s local dictionary")

    except Exception as e:
        logging.info(f"MultiGPU: Error processing {module_path}: {str(e)}")

<<<<<<< HEAD
# Register desired nodes
register_module("",                         ["UNETLoader", "VAELoader", "CLIPLoader", "DualCLIPLoader", "TripleCLIPLoader", "CheckpointLoaderSimple", "ControlNetLoader"])
register_module("ComfyUI-GGUF",             ["UnetLoaderGGUF","UnetLoaderGGUFAdvanced","CLIPLoaderGGUF","DualCLIPLoaderGGUF","TripleCLIPLoaderGGUF"])
register_module("x-flux-comfyui",           ["LoadFluxControlNet"])
register_module("ComfyUI-Florence2",        ["Florence2ModelLoader","DownloadAndLoadFlorence2Model"])
register_module("ComfyUI-LTXVideo",         ["LTXVLoader"])
register_module("ComfyUI-MMAudio",          ["MMAudioFeatureUtilsLoader","MMAudioModelLoader","MMAudioSampler"])
register_module("ComfyUI_bitsandbytes_NF4", ["CheckpointLoaderNF4",])

=======
def register_LTXmodule(module_path, node_list):
    """Hard-coded registration for LTX Video nodes"""
    global NODE_CLASS_MAPPINGS
    
    if not check_module_exists(module_path):
        return
        
    class LTXVLoader:
        @classmethod
        def INPUT_TYPES(s):
            return {
                "required": {
                    "ckpt_name": (folder_paths.get_filename_list("checkpoints"),
                                {"tooltip": "The name of the checkpoint (model) to load."}),
                    "dtype": (["bfloat16", "float32"], {"default": "bfloat16"})
                }
            }
        
        RETURN_TYPES = ("MODEL", "VAE")
        RETURN_NAMES = ("model", "vae")
        FUNCTION = "load"
        CATEGORY = "lightricks/LTXV"
        TITLE = "LTXV Loader"
        OUTPUT_NODE = False
        
        def load(self, ckpt_name, dtype):
            # Get original node instance
            from nodes import NODE_CLASS_MAPPINGS
            original_loader = NODE_CLASS_MAPPINGS["LTXVLoader"]()
            
            # Use original node to load model and VAE
            model, vae = original_loader.load(ckpt_name, dtype)
            
            # Return original objects
            return (model, vae)

    ltx_nodes = {
        "LTXVLoader": LTXVLoader
    }

    for node_name in node_list:
        if node_name in ltx_nodes:
            NODE_CLASS_MAPPINGS[f"{node_name}MultiGPU"] = override_class(ltx_nodes[node_name])
            logging.info(f"MultiGPU: Registered hard-coded LTX node {node_name}")

def register_Florence2module(module_path, node_list):
    """Hard-coded registration for Florence2 nodes"""
    global NODE_CLASS_MAPPINGS
    
    if not check_module_exists(module_path):
        return
        
    class DownloadAndLoadFlorence2Model:
        @classmethod
        def INPUT_TYPES(s):
            return {"required": {
                "model": ([
                    'microsoft/Florence-2-base',
                    'microsoft/Florence-2-base-ft',
                    'microsoft/Florence-2-large',
                    'microsoft/Florence-2-large-ft',
                    'HuggingFaceM4/Florence-2-DocVQA',
                    'thwri/CogFlorence-2.1-Large',
                    'thwri/CogFlorence-2.2-Large',
                    'gokaygokay/Florence-2-SD3-Captioner',
                    'gokaygokay/Florence-2-Flux-Large',
                    'MiaoshouAI/Florence-2-base-PromptGen-v1.5',
                    'MiaoshouAI/Florence-2-large-PromptGen-v1.5',
                    'MiaoshouAI/Florence-2-base-PromptGen-v2.0',
                    'MiaoshouAI/Florence-2-large-PromptGen-v2.0'
                ], {"default": 'microsoft/Florence-2-base'}),
                "precision": (['fp16','bf16','fp32'], {"default": 'fp16'}),
                "attention": (['flash_attention_2', 'sdpa', 'eager'], {"default": 'sdpa'}),
            },
            "optional": {
                "lora": ("PEFTLORA",),
            }}
        
        RETURN_TYPES = ("FL2MODEL",)
        RETURN_NAMES = ("florence2_model",)
        FUNCTION = "loadmodel"
        CATEGORY = "Florence2"
        
        def loadmodel(self, model, precision, attention, lora=None):
            # Get original node instance
            from nodes import NODE_CLASS_MAPPINGS
            original_loader = NODE_CLASS_MAPPINGS["DownloadAndLoadFlorence2Model"]()
            
            # Use original node to load model
            return original_loader.loadmodel(model, precision, attention, lora)

    class Florence2ModelLoader:
        @classmethod
        def INPUT_TYPES(s):
            return {"required": {
                "model": ([item.name for item in Path(folder_paths.models_dir, "LLM").iterdir() if item.is_dir()], 
                         {"tooltip": "models are expected to be in Comfyui/models/LLM folder"}),
                "precision": (['fp16','bf16','fp32'],),
                "attention": (['flash_attention_2', 'sdpa', 'eager'], {"default": 'sdpa'}),
            },
            "optional": {
                "lora": ("PEFTLORA",),
            }}
        
        RETURN_TYPES = ("FL2MODEL",)
        RETURN_NAMES = ("florence2_model",)
        FUNCTION = "loadmodel"
        CATEGORY = "Florence2"
        
        def loadmodel(self, model, precision, attention, lora=None):
            # Get original node instance
            from nodes import NODE_CLASS_MAPPINGS
            original_loader = NODE_CLASS_MAPPINGS["Florence2ModelLoader"]()
            
            # Use original node to load model
            return original_loader.loadmodel(model, precision, attention, lora)

    florence2_nodes = {
        "Florence2ModelLoader": Florence2ModelLoader,
        "DownloadAndLoadFlorence2Model": DownloadAndLoadFlorence2Model
    }

    for node_name in node_list:
        if node_name in florence2_nodes:
            NODE_CLASS_MAPPINGS[f"{node_name}MultiGPU"] = override_class(florence2_nodes[node_name])
            logging.info(f"MultiGPU: Registered hard-coded Florence2 node {node_name}")

# Register desired nodes
register_module("",                         ["UNETLoader", "VAELoader", "CLIPLoader", "DualCLIPLoader", "TripleCLIPLoader", "CheckpointLoaderSimple", "ControlNetLoader"])
register_module("ComfyUI-GGUF",             ["UnetLoaderGGUF","UnetLoaderGGUFAdvanced","CLIPLoaderGGUF","DualCLIPLoaderGGUF","TripleCLIPLoaderGGUF"])
register_module("x-flux-comfyui",           ["LoadFluxControlNet"])
register_Florence2module("ComfyUI-Florence2", ["Florence2ModelLoader", "DownloadAndLoadFlorence2Model"])
register_LTXmodule("ComfyUI-LTXVideo", ["LTXVLoader"])
register_module("ComfyUI-MMAudio",          ["MMAudioFeatureUtilsLoader","MMAudioModelLoader","MMAudioSampler"])
register_module("ComfyUI_bitsandbytes_NF4", ["CheckpointLoaderNF4",])

>>>>>>> 1e553cfe
logging.info(f"MultiGPU: Registration complete. Final mappings: {', '.join(NODE_CLASS_MAPPINGS.keys())}")<|MERGE_RESOLUTION|>--- conflicted
+++ resolved
@@ -47,8 +47,6 @@
 
 NODE_CLASS_MAPPINGS = {}
 
-<<<<<<< HEAD
-=======
 
 def check_module_exists(module_path):
     """Utility function to check if module exists"""
@@ -62,7 +60,6 @@
     logging.info(f"MultiGPU: Found {module_path}, attempting to load")
     return True
 
->>>>>>> 1e553cfe
 def register_module(module_path, target_nodes):
     try:
         # For core nodes, skip module loading and just register from the global mappings
@@ -88,21 +85,8 @@
         logging.info(f"MultiGPU: Found {module_path}, attempting to load")
         spec = importlib.util.spec_from_file_location(module_path, full_path)
         module = importlib.util.module_from_spec(spec)
-<<<<<<< HEAD
-        
-        try:
-            spec.loader.exec_module(module)
-            logging.info(f"MultiGPU: Executed {module_path} initialization")
-        except Exception as exec_error:
-            logging.error(f"MultiGPU: Failed to execute {module_path}: {exec_error}")
-            if hasattr(module, '__file__') and os.path.isfile(module.__file__):
-                with open(module.__file__, 'r', encoding='utf-8') as f:
-                    logging.error(f"MultiGPU: Failed module code:\n{f.read()}")
-            raise
-=======
         spec.loader.exec_module(module)
         logging.info(f"MultiGPU: Executed {module_path} initialization")
->>>>>>> 1e553cfe
 
         # Use the module's local dictionary instead of the global one
         local_map_name = "NODE_CLASS_MAPPINGS"
@@ -125,17 +109,6 @@
     except Exception as e:
         logging.info(f"MultiGPU: Error processing {module_path}: {str(e)}")
 
-<<<<<<< HEAD
-# Register desired nodes
-register_module("",                         ["UNETLoader", "VAELoader", "CLIPLoader", "DualCLIPLoader", "TripleCLIPLoader", "CheckpointLoaderSimple", "ControlNetLoader"])
-register_module("ComfyUI-GGUF",             ["UnetLoaderGGUF","UnetLoaderGGUFAdvanced","CLIPLoaderGGUF","DualCLIPLoaderGGUF","TripleCLIPLoaderGGUF"])
-register_module("x-flux-comfyui",           ["LoadFluxControlNet"])
-register_module("ComfyUI-Florence2",        ["Florence2ModelLoader","DownloadAndLoadFlorence2Model"])
-register_module("ComfyUI-LTXVideo",         ["LTXVLoader"])
-register_module("ComfyUI-MMAudio",          ["MMAudioFeatureUtilsLoader","MMAudioModelLoader","MMAudioSampler"])
-register_module("ComfyUI_bitsandbytes_NF4", ["CheckpointLoaderNF4",])
-
-=======
 def register_LTXmodule(module_path, node_list):
     """Hard-coded registration for LTX Video nodes"""
     global NODE_CLASS_MAPPINGS
@@ -272,5 +245,4 @@
 register_module("ComfyUI-MMAudio",          ["MMAudioFeatureUtilsLoader","MMAudioModelLoader","MMAudioSampler"])
 register_module("ComfyUI_bitsandbytes_NF4", ["CheckpointLoaderNF4",])
 
->>>>>>> 1e553cfe
 logging.info(f"MultiGPU: Registration complete. Final mappings: {', '.join(NODE_CLASS_MAPPINGS.keys())}")